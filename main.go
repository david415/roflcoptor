--- conflicted
+++ resolved
@@ -53,20 +53,12 @@
 // RoflcoptorConfig is used to configure our
 // tor contorl port filtering proxy daemon
 type RoflcoptorConfig struct {
-<<<<<<< HEAD
-	LogFile              string
-	FiltersPath          string
-	ListenNet            string
-	ListenAddress        string
-	TorControlSocketPath string
-=======
 	LogFile           string
 	FiltersPath       string
 	ListenNet         string
 	ListenAddress     string
 	TorControlNet     string
 	TorControlAddress string
->>>>>>> 2f2cfadc
 }
 
 func loadConfiguration(configFilePath string) (*RoflcoptorConfig, error) {
